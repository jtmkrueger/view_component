--- conflicted
+++ resolved
@@ -1,14 +1,12 @@
 # master
 
-<<<<<<< HEAD
 * Add counter variables when rendering collections.
 
     *Frank S*
-=======
+
 * Add the ability to access params from preview examples.
 
     *Fabio Cantoni*
->>>>>>> cecbfa7c
 
 # v2.4.0
 
