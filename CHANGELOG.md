--- conflicted
+++ resolved
@@ -1,15 +1,12 @@
 # master
 
-<<<<<<< HEAD
-
 * Add `config.preview_paths` to support multiple locations of component preview files. Deprecate `config.preview_path`.
 
-  *Tomas Celizna*
-=======
+    *Tomas Celizna*
+
 * Only print warning about a missing capybara dependency if the `DEBUG` environment variable is set.
 
     *Richard Macklin*
->>>>>>> bc051687
 
 # 2.13.0
 
