--- conflicted
+++ resolved
@@ -1,16 +1,15 @@
 # master
 
-<<<<<<< HEAD
+# 2.18.3
+
+* Check if `Rails.application` is loaded.
+
+    *Gleydson Tavares*
 # 2.18.2
 
-* Check if `Rails.application` is loaded.
-
-    *Gleydson Tavares*
-=======
 * Collate test coverage across CI builds, ensuring 100% test coverage.
 
     *Joel Hawksley*
->>>>>>> feef9da1
 
 # 2.18.1
 
