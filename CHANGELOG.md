# master

<<<<<<< HEAD
* Re-introduce ActionView::Component::TestHelpers

    *Joel Hawksley*

=======
* Bypass monkey patch on Rails 6.1 builds.

    *Joel Hawksley*
    
>>>>>>> bb7070aa
* Make `ActionView::Helpers::TagHelper` available in Previews

    def with_html_content
      render(MyComponent.new) do
        tag.div do
          content_tag(:span, "Hello")
        end
      end
    end

    *Sean Doyle*

# v1.14.1

* Fix bug where generator created invalid test code.

    *Joel Hawksley*

# v1.14.0

* Rename ActionView::Component::Base to ViewComponent::Base

    *Joel Hawksley*

# v1.13.0

* Allow components to be rendered inside controllers.

    *Joel Hawksley*

* Improve backtraces from exceptions raised in templates.

    *Blake Williams*

# v1.12.0

* Revert: Remove initializer requirement for Ruby 2.7+

    *Joel Hawksley*

* Restructure Railtie into Engine

    *Sean Doyle*

* Allow components to override before_render_check

    *Joel Hawksley*

# v1.11.1

* Relax Capybara requirement.

    *Joel Hawksley*

# v1.11.0

* Add support for Capybara matchers.

    *Joel Hawksley*

* Add erb, haml, & slim template generators

    *Asger Behncke Jacobsen*

# v1.10.0

* Deprecate all `render` syntaxes except for `render(MyComponent.new(foo: :bar))`

    *Joel Hawksley*

# v1.9.0

* Remove initializer requirement for Ruby 2.7+

    *Dylan Clark*

# v1.8.1

* Run validation checks before calling `#render?`.

    *Ash Wilson*

# v1.8.0

* Remove the unneeded ComponentExamplesController and simplify preview rendering.

    *Jon Palmer*

* Add `#render?` hook to easily allow components to be no-ops.

    *Kyle Fox*

* Don't assume ApplicationController exists.

    *Jon Palmer*

* Allow some additional checks to overrided render?

    *Sergey Malykh*

* Fix generator placing namespaced components in the root directory.

    *Asger Behncke Jacobsen*

* Fix cache test.

    *Sergey Malykh*

# v1.7.0

* Simplify validation of templates and compilation.

    *Jon Palmer*

* Add support for multiple content areas.

    *Jon Palmer*

# v1.6.2

* Fix Uninitialized Constant error.

    *Jon Palmer*

* Add basic github issue and PR templates.

    *Dylan Clark*

* Update readme phrasing around previews.

    *Justin Coyne*

# v1.6.1

* Allow Previews to have no layout.

    *Jon Palmer*

* Bump rack from 2.0.7 to 2.0.8.

    *Dependabot*

* Compile components on application boot when eager loading is enabled.

    *Joel Hawksley*

* Previews support content blocks.

    *Cesario Uy*

* Follow Rails conventions. (refactor)

    *Rainer Borene*

* Fix edge case issue with extracting variants from less conventional source_locations.

    *Ryan Workman*

# v1.6.0

* Avoid dropping elements in the render_inline test helper.

    *@dark-panda*

* Add test for helpers.asset_url.

    *Christopher Coleman*

* Add rudimentary compatibility with better_html.

    *Joel Hawksley*

* Template-less variants fall back to default template.

    *Asger Behncke Jacobsen*, *Cesario Uy*

* Generated tests use new naming convention.

    *Simon Træls Ravn*

* Eliminate sqlite dependency.

    *Simon Dawson*

* Add support for rendering components via #to_component_class

    *Vinicius Stock*

# v1.5.3

* Add support for RSpec to generators.

    *Dylan Clark, Ryan Workman*

* Require controllers as part of setting autoload paths.

    *Joel Hawksley*

# v1.5.2

* Disable eager loading initializer.

    *Kasper Meyer*

# v1.5.1

* Update railties class to work with Rails 6.

    *Juan Manuel Ramallo*

# v1.5.0

Note: `actionview-component` is now loaded by requiring `actionview/component`, not `actionview/component/base`.

* Fix issue with generating component method signatures.

    *Ryan Workman, Dylan Clark*

* Create component generator.

    *Vinicius Stock*

* Add helpers proxy.

    *Kasper Meyer*

* Introduce ActionView::Component::Previews.

    *Juan Manuel Ramallo*

# v1.4.0

* Fix bug where components broke in application paths with periods.

    *Anton, Joel Hawksley*

* Add support for `cache_if` in component templates.

    *Aaron Patterson, Joel Hawksley*

* Add support for variants.

    *Juan Manuel Ramallo*

* Fix bug in virtual path lookup.

    *Juan Manuel Ramallo*

* Preselect the rendered component in render_inline.

    *Elia Schito*

# v1.3.6

* Allow template file names without format.

    *Joel Hawksley*

* Add support for translations.

    *Juan Manuel Ramallo*

# v1.3.5

* Re-expose `controller` method.

    *Michael Emhofer, Joel Hawksley*

* Gem version numbers are now accessible through `ActionView::Component::VERSION`

    *Richard Macklin*

* Fix typo in README

    *ars moriendi*

# v1.3.4

* Template errors surface correct file and line number.

    *Justin Coyne*

* Allow access to `request` inside components.

    *Joel Hawksley*

# v1.3.3

*   Do not raise error when sidecar files that are not templates exist.

    *Joel Hawksley*

# v1.3.2

*   Support rendering views from inside component templates.

    *Patrick Sinclair*

# v1.3.1

*   Fix bug where rendering nested content caused an error.

    *Joel Hawksley, Aaron Patterson*

# v1.3.0

*   Components are rendered with enough controller context to support rendering of partials and forms.

    *Patrick Sinclair, Joel Hawksley, Aaron Patterson*

# v1.2.1

*   `actionview-component` is now tested against Ruby 2.3/2.4 and Rails 5.0.0.

# v1.2.0

*   The `render_component` test helper has been renamed to `render_inline`. `render_component` has been deprecated and will be removed in v2.0.0.

    *Joel Hawksley*

*   Components are now rendered with `render MyComponent, foo: :bar` syntax. The existing `render MyComponent.new(foo: :bar)` syntax has been deprecated and will be removed in v2.0.0.

    *Joel Hawksley*

# v1.1.0

*   Components now inherit from ActionView::Component::Base

    *Joel Hawksley*

# v1.0.1

*   Always recompile component templates outside production.

    *Joel Hawksley, John Hawthorn*

# v1.0.0

This release extracts the `ActionView::Component` library from the GitHub application.

It will be published on RubyGems under the existing `actionview-component` gem name, as @chancancode has passed us ownership of the gem.<|MERGE_RESOLUTION|>--- conflicted
+++ resolved
@@ -1,16 +1,13 @@
 # master
 
-<<<<<<< HEAD
 * Re-introduce ActionView::Component::TestHelpers
 
     *Joel Hawksley*
 
-=======
 * Bypass monkey patch on Rails 6.1 builds.
 
     *Joel Hawksley*
     
->>>>>>> bb7070aa
 * Make `ActionView::Helpers::TagHelper` available in Previews
 
     def with_html_content
