# frozen_string_literal: true

Dummy::Application.configure do
  # Settings specified here will take precedence over those in config/application.rb

  # The test environment is used exclusively to run your application's
  # test suite.  You never need to work with it otherwise.  Remember that
  # your test database is "scratch space" for the test suite and is wiped
  # and recreated between test runs.  Don't rely on the data there!
  config.cache_classes = true

  # Show full error reports and disable caching
  config.consider_all_requests_local       = true
  config.action_controller.perform_caching = false

  # Raise exceptions instead of rendering exception templates
  config.action_dispatch.show_exceptions = false

  # Disable request forgery protection in test environment
  config.action_controller.allow_forgery_protection    = false

  config.view_component.show_previews = true
<<<<<<< HEAD
  config.view_component.preview_paths << "#{Rails.root}/lib/component_previews"
=======

  config.view_component.render_monkey_patch_enabled = true

>>>>>>> adda1c1b
  config.view_component.test_controller = "IntegrationExamplesController"

  # Tell Action Mailer not to deliver emails to the real world.
  # The :test delivery method accumulates sent emails in the
  # ActionMailer::Base.deliveries array.
  #config.action_mailer.delivery_method = :test

  # Use SQL instead of Active Record's schema dumper when creating the test database.
  # This is necessary if your schema can't be completely dumped by the schema dumper,
  # like if you have constraints or database-specific column types
  # config.active_record.schema_format = :sql

  # Print deprecation notices to the stderr
  config.active_support.deprecation = :stderr

  config.action_view.annotate_rendered_view_with_filenames = true if Rails.version.to_f >= 6.1

  config.eager_load = true
end<|MERGE_RESOLUTION|>--- conflicted
+++ resolved
@@ -20,13 +20,8 @@
   config.action_controller.allow_forgery_protection    = false
 
   config.view_component.show_previews = true
-<<<<<<< HEAD
   config.view_component.preview_paths << "#{Rails.root}/lib/component_previews"
-=======
-
   config.view_component.render_monkey_patch_enabled = true
-
->>>>>>> adda1c1b
   config.view_component.test_controller = "IntegrationExamplesController"
 
   # Tell Action Mailer not to deliver emails to the real world.
